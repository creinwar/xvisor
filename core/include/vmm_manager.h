--- conflicted
+++ resolved
@@ -104,14 +104,11 @@
 #define VMM_VCPU_STATE_SAVEABLE		( VMM_VCPU_STATE_RUNNING | \
 					  VMM_VCPU_STATE_PAUSED | \
 					  VMM_VCPU_STATE_HALTED )
-<<<<<<< HEAD
-=======
 
 #define VMM_VCPU_MIN_PRIORITY		0
 #define VMM_VCPU_MAX_PRIORITY		7
 #define VMM_VCPU_DEF_PRIORITY		3
 #define VMM_VCPU_DEF_TIME_SLICE		1000000
->>>>>>> 6a9ebb9b
 
 struct vmm_vcpu {
 	struct dlist head;
@@ -129,11 +126,6 @@
 	vmm_user_regs_t *uregs;
 	vmm_super_regs_t *sregs;
 	vmm_vcpu_irqs_t *irqs;
-<<<<<<< HEAD
-	void * devemu_priv;
-};
-
-=======
 
 	u8 priority; /**< Scheduling Parameter */
 	u32 preempt_count; /**< Scheduling Parameter */
@@ -146,7 +138,6 @@
 	void * devemu_priv; /**< Device Emulation Context */
 };
 
->>>>>>> 6a9ebb9b
 /** Maximum number of vcpus (thread or normal) */
 u32 vmm_manager_max_vcpu_count(void);
 
