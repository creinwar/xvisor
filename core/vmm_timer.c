/**
 * Copyright (c) 2010 Anup Patel.
 * All rights reserved.
 *
 * This program is free software; you can redistribute it and/or modify
 * it under the terms of the GNU General Public License as published by
 * the Free Software Foundation; either version 2, or (at your option)
 * any later version.
 * 
 * This program is distributed in the hope that it will be useful,
 * but WITHOUT ANY WARRANTY; without even the implied warranty of
 * MERCHANTABILITY or FITNESS FOR A PARTICULAR PURPOSE.  See the
 * GNU General Public License for more details.
 * 
 * You should have received a copy of the GNU General Public License
 * along with this program; if not, write to the Free Software
 * Foundation, Inc., 675 Mass Ave, Cambridge, MA 02139, USA.
 *
 * @file vmm_timer.c
 * @version 0.1
 * @author Anup Patel (anup@brainfault.org)
 * @brief Implementation of timer subsystem
 */

#include <vmm_cpu.h>
#include <vmm_error.h>
#include <vmm_string.h>
#include <vmm_heap.h>
#include <vmm_timer.h>

/** Control structure for Timer Subsystem */
struct vmm_timer_ctrl {
        u64 cycles_last;
        u64 cycles_mask;
        u32 cycles_mult;
        u32 cycles_shift;
        u64 timestamp;
        bool cpu_started;
        vmm_timer_event_t * cpu_curr;
        struct dlist cpu_event_list;
        struct dlist event_list;
};

static struct vmm_timer_ctrl tctrl;

u64 vmm_timer_timestamp(void)
{
	u64 cycles_now, cycles_delta;
	u64 ns_offset;

	cycles_now = vmm_cpu_clocksource_cycles();
	cycles_delta = (cycles_now - tctrl.cycles_last) & tctrl.cycles_mask;
	tctrl.cycles_last = cycles_now;

	ns_offset = (cycles_delta * tctrl.cycles_mult) >> tctrl.cycles_shift;
	tctrl.timestamp += ns_offset;

	return tctrl.timestamp;
}

#ifdef CONFIG_PROFILE
u64 __notrace vmm_timer_timestamp_for_profile(void)
{
	u64 cycles_now, cycles_delta;
	u64 ns_offset;

	cycles_now = vmm_cpu_clocksource_cycles();
	cycles_delta = (cycles_now - tctrl.cycles_last) & tctrl.cycles_mask;
	ns_offset = (cycles_delta * tctrl.cycles_mult) >> tctrl.cycles_shift;

	return tctrl.timestamp + ns_offset;
}
#endif

static void vmm_timer_schedule_next_event(vmm_timer_event_t * ev)
{
	u64 tstamp;
	struct dlist *l;
	vmm_timer_event_t *e;

	if (!tctrl.cpu_started) {
		return;
	}

	tstamp = vmm_timer_timestamp();

	if (tctrl.cpu_curr && ev) {
		if (tstamp < ev->expiry_tstamp) {
			if (ev->expiry_tstamp < tctrl.cpu_curr->expiry_tstamp) {
				tctrl.cpu_curr = ev;
				vmm_cpu_clockevent_start(ev->expiry_tstamp - tstamp);
			}
		} else {
			tctrl.cpu_curr = ev;
			vmm_cpu_clockevent_start(0);
		}
	} else {
		/* Scheduler next timer event */
		list_for_each (l, &tctrl.cpu_event_list) {
			e = list_entry(l, vmm_timer_event_t, cpu_head);
			if (e->expiry_tstamp <= tstamp) {
				continue;
			}
			tctrl.cpu_curr = e;
			vmm_cpu_clockevent_start(e->expiry_tstamp - tstamp);
			break;
		}
	}
}

void vmm_timer_clockevent_process(vmm_user_regs_t * regs)
{
	u64 tstamp;
	struct dlist *l;
	vmm_timer_event_t *e;

	/* Set current CPU event to NULL */
	tctrl.cpu_curr = NULL;

	while (!tctrl.cpu_curr) {
		/* Current timestamp */
		tstamp = vmm_timer_timestamp();

		/* Update active events */
		while (!list_empty(&tctrl.cpu_event_list)) {
			l = list_pop(&tctrl.cpu_event_list);
			e = list_entry(l, vmm_timer_event_t, cpu_head);
			if (e->expiry_tstamp <= tstamp) {
				e->expiry_tstamp = 0;
				e->active = FALSE;
				e->cpu_regs = regs;
				e->handler(e);
				e->cpu_regs = NULL;
			} else  {
				list_add(&tctrl.cpu_event_list, &e->cpu_head);
				break;
			}
		}

		/* Schedule next timer event */
		vmm_timer_schedule_next_event(NULL);
	}
}

int vmm_timer_event_start(vmm_timer_event_t * ev, u64 duration_nsecs)
{
	bool added;
	irq_flags_t flags;
	struct dlist *l;
	vmm_timer_event_t *e;

	if (!ev) {
		return VMM_EFAIL;
	}

	flags = vmm_cpu_irq_save();

	if (ev->active) {
		list_del(&ev->cpu_head);
		ev->active = FALSE;
	}

	ev->expiry_tstamp = vmm_timer_timestamp() + duration_nsecs;
	ev->duration_nsecs = duration_nsecs;
	ev->active = TRUE;
	added = FALSE;
	e = NULL;
	list_for_each(l, &tctrl.cpu_event_list) {
		e = list_entry(l, vmm_timer_event_t, cpu_head);
		if (ev->expiry_tstamp < e->expiry_tstamp) {
			list_add_tail(&e->cpu_head, &ev->cpu_head);
			added = TRUE;
			break;
		}
	}
	if (!added) {
		list_add_tail(&tctrl.cpu_event_list, &ev->cpu_head);
	}

	vmm_timer_schedule_next_event(ev);

	vmm_cpu_irq_restore(flags);

	return VMM_OK;
}

int vmm_timer_event_restart(vmm_timer_event_t * ev)
{
<<<<<<< HEAD
=======
	if (!ev) {
		return VMM_EFAIL;
	}

	return vmm_timer_event_start(ev, ev->duration_nsecs);
}

int vmm_timer_event_expire(vmm_timer_event_t * ev)
{
	irq_flags_t flags;

>>>>>>> 6a9ebb9b
	if (!ev) {
		return VMM_EFAIL;
	}

<<<<<<< HEAD
	return vmm_timer_event_start(ev, ev->duration_nsecs);
=======
	flags = vmm_cpu_irq_save();

	if (ev->active) {
		list_del(&ev->cpu_head);
		ev->active = FALSE;
	}

	ev->expiry_tstamp = vmm_timer_timestamp();
	ev->active = TRUE;
	list_add(&tctrl.cpu_event_list, &ev->cpu_head);

	vmm_cpu_clockevent_expire();

	vmm_cpu_irq_restore(flags);

	return VMM_OK;
>>>>>>> 6a9ebb9b
}

int vmm_timer_event_stop(vmm_timer_event_t * ev)
{
	irq_flags_t flags;

	if (!ev) {
		return VMM_EFAIL;
	}

	flags = vmm_cpu_irq_save();

	ev->expiry_tstamp = 0;
	if (ev->active) {
		list_del(&ev->cpu_head);
		ev->active = FALSE;
	}

	vmm_timer_schedule_next_event(NULL);

	vmm_cpu_irq_restore(flags);

	return VMM_OK;
}

vmm_timer_event_t * vmm_timer_event_create(const char *name,
					   vmm_timer_event_handler_t handler,
					   void * priv)
{
	bool found;
	struct dlist *l;
	vmm_timer_event_t *e;

	e = NULL;
	found = FALSE;
	list_for_each(l, &tctrl.event_list) {
		e = list_entry(l, vmm_timer_event_t, head);
		if (vmm_strcmp(name, e->name) == 0) {
			found = TRUE;
			break;
		}
	}

	if (found) {
		return NULL;
	}

	e = vmm_malloc(sizeof(vmm_timer_event_t));
	if (!e) {
		return NULL;
	}

	INIT_LIST_HEAD(&e->head);
	vmm_strcpy(e->name, name);
	e->active = FALSE;
	INIT_LIST_HEAD(&e->cpu_head);
	e->cpu_regs = NULL;
	e->expiry_tstamp = 0;
	e->duration_nsecs = 0;
	e->handler = handler;
	e->priv = priv;

	list_add_tail(&tctrl.event_list, &e->head);

	return e;
}

int vmm_timer_event_destroy(vmm_timer_event_t * ev)
{
	bool found;
	struct dlist *l;
	vmm_timer_event_t *e;

	if (!ev) {
		return VMM_EFAIL;
	}

	if (list_empty(&tctrl.event_list)) {
		return VMM_EFAIL;
	}

	e = NULL;
	found = FALSE;
	list_for_each(l, &tctrl.event_list) {
		e = list_entry(l, vmm_timer_event_t, head);
		if (vmm_strcmp(e->name, ev->name) == 0) {
			found = TRUE;
			break;
		}
	}

	if (!found) {
		return VMM_ENOTAVAIL;
	}

	list_del(&e->head);

	vmm_free(e);

	return VMM_OK;
}

vmm_timer_event_t *vmm_timer_event_find(const char *name)
{
	bool found;
	struct dlist *l;
	vmm_timer_event_t *e;

	if (!name) {
		return NULL;
	}

	found = FALSE;
	e = NULL;

	list_for_each(l, &tctrl.event_list) {
		e = list_entry(l, vmm_timer_event_t, head);
		if (vmm_strcmp(e->name, name) == 0) {
			found = TRUE;
			break;
		}
	}

	if (!found) {
		return NULL;
	}

	return e;
}

vmm_timer_event_t *vmm_timer_event_get(int index)
{
	bool found;
	struct dlist *l;
	vmm_timer_event_t *ret;

	if (index < 0) {
		return NULL;
	}

	ret = NULL;
	found = FALSE;

	list_for_each(l, &tctrl.event_list) {
		ret = list_entry(l, vmm_timer_event_t, head);
		if (!index) {
			found = TRUE;
			break;
		}
		index--;
	}

	if (!found) {
		return NULL;
	}

	return ret;
}

u32 vmm_timer_event_count(void)
{
	u32 retval = 0;
	struct dlist *l;

	list_for_each(l, &tctrl.event_list) {
		retval++;
	}

	return retval;
}

void vmm_timer_start(void)
{
	vmm_cpu_clockevent_start(1000000);

	tctrl.cpu_started = TRUE;
}

void vmm_timer_stop(void)
{
	vmm_cpu_clockevent_stop();

	tctrl.cpu_started = FALSE;
}

int __init vmm_timer_init(void)
{
	int rc;

	/* Initialize Per CPU event status */
	tctrl.cpu_started = FALSE;

	/* Initialize Per CPU current event pointer */
	tctrl.cpu_curr = NULL;

	/* Initialize Per CPU event list */
	INIT_LIST_HEAD(&tctrl.cpu_event_list);

	/* Initialize event list */
	INIT_LIST_HEAD(&tctrl.event_list);

	/* Initialize cpu specific timer event */
	if ((rc = vmm_cpu_clockevent_init())) {
		return rc;
	}

	/* Initialize cpu specific timer cycle counter */
	if ((rc = vmm_cpu_clocksource_init())) {
		return rc;
	}

	/* Setup configuration for reading cycle counter */
	tctrl.cycles_mask = vmm_cpu_clocksource_mask();
	tctrl.cycles_mult = vmm_cpu_clocksource_mult();
	tctrl.cycles_shift = vmm_cpu_clocksource_shift();
	tctrl.cycles_last = vmm_cpu_clocksource_cycles();

	/* Starting value of timestamp */
	tctrl.timestamp = 0x0;

	return VMM_OK;
}
<|MERGE_RESOLUTION|>--- conflicted
+++ resolved
@@ -186,8 +186,6 @@
 
 int vmm_timer_event_restart(vmm_timer_event_t * ev)
 {
-<<<<<<< HEAD
-=======
 	if (!ev) {
 		return VMM_EFAIL;
 	}
@@ -199,14 +197,10 @@
 {
 	irq_flags_t flags;
 
->>>>>>> 6a9ebb9b
 	if (!ev) {
 		return VMM_EFAIL;
 	}
 
-<<<<<<< HEAD
-	return vmm_timer_event_start(ev, ev->duration_nsecs);
-=======
 	flags = vmm_cpu_irq_save();
 
 	if (ev->active) {
@@ -223,7 +217,6 @@
 	vmm_cpu_irq_restore(flags);
 
 	return VMM_OK;
->>>>>>> 6a9ebb9b
 }
 
 int vmm_timer_event_stop(vmm_timer_event_t * ev)
